[![Python](https://img.shields.io/badge/python-3.11-blue)](https://pypi.org/project/pasco/)

![Platform](https://img.shields.io/badge/platform-windows%20%7C%20macos%20%7C%20linux-lightgrey)

# README

This PASCO Python library allows users to connect to PASCO Wireless sensors using Python. Create your own data collection application, use sensors to interact with other hardware devices, or come up with your own unique solution!

For project examples, view our [pasco_python_examples repository](https://github.com/PASCOscientific/pasco_python_examples).

# Contents:
- [Getting Started](#how-do-i-get-started)
- [Compatible Sensors](#compatible-sensors)
- [Connecting to a Sensor](#step-1-import-the-appropriate-module)
- [Collecting Data](#lets-put-it-all-together)
- [//code.Node](#codenode)
- [//control.Node](#controlnode)
- [Troubleshooting](#troubleshooting)

# How do I get started?

First, make sure you are working with Python 3.11 (see [Troubleshooting](#troubleshooting) for Python version help)

To install the PASCO package into your Python environment, type this into your Terminal

```
pip install pasco
```


In your project file, import the `PASCOBLEDevice` class, the `CodeNodeDevice` class, and/or the `ControlNodeDevice` class.




# Compatible Sensors

- /\/control.Node
- /\/code.Node
- Smart Cart
- Wireless Acceleration Altimter
- Wireless CO2
- Wireless Conductivity
- Wireless Current
- Wireless Diffraction
- Wireless Drop Counter
- Wireless Force Acceleration
- Wireless Light
- Wireless Load Cell
- Wireless Magnetic Field
- Wireless Motion
- Wireless O2
- Wireless Optical DO
- Wireless pH
- Wireless Pressure
- Wireless Rotary Motion
- Wireless Smart Cart
- Wireless Temperature
- Wireless Voltage
- Wireless Weather

<<<<<<< HEAD
=======

>>>>>>> 2c0b14f4
# Connecting to a sensor

## Device Structure

Device: A physical PASCO wireless sensor is a device.

Sensor: A device can have multiple sensors built in.

Measurements: A sensor can offer multiple measurements.

**Device Structure Example**

A Wireless Weather Sensor would be a "device".
The "device" has 4 sensors
`['WirelessWeatherSensor', 'WirelessGPSSensor', 'WirelessLightSensor', 'WirelessCompass']`

Each "sensor" can have multiple measurements

- WirelessWeatherSensor: `['Temperature', 'RelativeHumidity', 'AbsoluteHumidity', 'BarometricPressure', 'WindSpeed', 'DewPoint', 'WindChill', 'Humidex']`
- WirelessGPSSensor: `['SatelliteCount', 'Latitude', 'Longitude', 'Altitude', 'Speed']`
- WirelessLightSensor: `['UVIndex', 'Illuminance', 'SolarIrradiance', 'SolarPAR']`
- WirelessCompass: `['WindDirection', 'MagneticHeading', 'TrueHeading']`

### Available Commands

`device = PASCOBLEDevice()` Create a Bluetooth device object  
`device.scan(sensor_name_filter: string [optional])` Scan for available bluetooth devices. Returns a list of available devices  
`device.connect(ble_device: BLEDevice)` Connect to a device using the object returned from the scan command.  
`device.connect_by_id(pasco_device_id: string)` Connect to a device using the 6 digit ID printed on the sensor.  
`device.disconnect()` Disconnect from a device  
`device.is_connected()` Returns true/false to tell device connection state  
`device.get_sensor_list()` Get a list of sensors that a device has  
`device.get_measurement_list(sensor_name: string [optional])` Returns all the measurements that a device has  
`device.read_data(measurement: string)` Get a single reading from a single measurement  
`device.read_data_list(measurements: List[string])` Get a list of readings for multiple measurements  
`device.get_measurement_unit(measurement: string)` Get the default units for a single measurement  
`device.get_measurement_unit_list(measurements: List[string])` Get a list of default units for multiple measurements


---

## Step 1: Import the appropriate module

For a regular wireless sensor:

```
from src.pasco.pasco_ble_device import PASCOBLEDevice 
# src is necessary until pip repository is updated
```

To connect to a /\/code.Node (Note: The Icons package is optional):

```
from src.pasco.code_node_device import CodeNodeDevice, Icons
```

To connect to a /\/control.Node:

```
from src.pasco.control_node_device import ControlNodeDevice
```

## Step 2: Create an object for the device

```
my_sensor = PASCOBLEDevice()
```

If you know the device's 6-digit serial ID (printed on the device) you can quickly scan and connect using the command:
`my_sensor.connect_by_id('111-123')`

Otherwise perform Steps 2 & 3 to scan/connect.

## Step 3: Scan for available bluetooth (BLE) sensors

`my_sensor.scan()` Returns list of BLE devices found in the scan. `my_sensor.scan('Temperature')` Returns a list of Temperature sensors found

How to use:

```
found_devices = my_sensor.scan()
```

## Step 4: Connect to a BLE sensor found from the scan

The scan command will return a list of found devices. Iterate through that list to determine which device you want to connect to.

One way is to print the list and prompt the user like this:

```
if found_devices:
    print('\nDevices Found')
    for i, ble_device in enumerate(found_devices):
        print(f'{i}: {ble_device.name}')

    selected_device = input('Select a device: ') if len(found_devices) > 1 else 0
    code_node_device.connect(found_devices[int(selected_device)])
else:
    print("No Devices Found")
    exit(1)
```

### Putting it all together:

```
from src.pasco.pasco_ble_device import PASCOBLEDevice

my_sensor = PASCOBLEDevice()
found_devices = my_sensor.scan()

if found_devices:
    print('\nDevices Found')
    for i, ble_device in enumerate(found_devices):
        print(f'{i}: {ble_device.name}')

    selected_device = input('Select a device: ') if len(found_devices) > 1 else 0
    my_sensor.connect(found_devices[int(selected_device)])
else:
    print("No Devices Found")
    exit(1)

print(f"measurements: {my_sensor.get_measurement_list()}")
my_sensor.disconnect()
```

## Step 5: View Device Sensor(s)

A device can have one or more on-board sensors. To view the list of sensors use the command `my_sensor.get_sensor_list()`. This returns a list of sensor names that a device has.

## Step 6: View Device Measurement(s)

Each sensor in the device can have one or more measurements. If you want to view all the measurements that a device has, use the command `my_sensor.get_measurement_list()`.

To view only the measurements that a sensor has, use the sensor name (from the list in Step 4) like this `my_sensor.get_measurement_list('WirelessWeatherSensor')`.

## Step 7: Start collecting data!

The measurement variable names come from Step 4

To read the `Temperature`
`my_temperature_sensor.read_data('Temperature')`

To read the `RelativeHumidity`
`my_weather_sensor.read_data('RelativeHumidity')`

To read a multiple measurements at one time
`my_weather_sensor.read_data_list(['Temperature','RelativeHumidity'])`

To get the units for a single measurement
`my_temperature_sensor.get_measurement_unit('Temperature')`

To get the units for a list of measurements
`my_weather_sensor.get_measurement_unit_list(['Temperature','RelativeHumidity'])`

# Let's put it all together

##  Example: One shot read

```
from src.pasco.pasco_ble_device import PASCOBLEDevice


temp_sensor = PASCOBLEDevice()
temp_sensor.connect_by_id('055-808') # replace with your sensor's 6-digit id

temp_value = temp_sensor.read_data('Temperature')
temp_units = temp_sensor.get_measurement_unit('Temperature')
print(f'{temp_value} {temp_units}')

temp_sensor.disconnect()
```

## Example: Scan/select a sensor and read data

Scan for a sensor and get the current temperature. In this example we can use a Temperature, Weather or /\/code.Node to read the temperature measurement. We do not need to specify a device type. We will continuously read and display the result.

```
from src.pasco.pasco_ble_device import PASCOBLEDevice


my_sensor = PASCOBLEDevice()
found_devices = my_sensor.scan()

if found_devices:
    print('\nDevices Found')   
    for i, ble_device in enumerate(found_devices):
        print(f'{i}: {ble_device.name}')

    selected_device = input('Select a device: ') if len(found_devices) > 1 else 0
    my_sensor.connect(found_devices[int(selected_device)])
else:
    print("No Devices Found")
    exit(1)

# Loop that will read/display the data 100 times
for i in range(100):
    current_temp = my_sensor.read_data('Temperature')
    print(f'The current temp is {current_temp}')

my_sensor.disconnect()
```
---

# /\/code.Node

In order to connect to a /\/code.Node we must import the `CodeNodeDevice` object and (optionally) the character library which allows a user to display icons on the 5x5 LED Array.

```
from src.pasco.code_node_device import CodeNodeDevice, Icons
```

`my_code_node = CodeNodeDevice()` Create /\/code.Node Bluetooth device object  
`my_code_node.set_led_in_array()` Set an individual LED in the 5x5 LED Array  
`my_code_node.set_leds_in_array()` Set multiple LEDs in the 5x5 LED Array  
`my_code_node.set_rgb_led()` Set the RGB LED  
`my_code_node.set_sound_frequency()` Set the speaker frequency  
`my_code_node.scroll_text_in_array` Scroll text on the 5x5 LED Array  
`my_code_node.show_image_in_array()` Display an image in the 5x5 LED Array  
`my_code_node.reset()` Reset all of the /\/code.Node outputs

### Set LEDs on the 5x5 Display

```
x, y coordinates on the //code.Node 5x5 LED display
---------------------------
| 0,0  1,0  2,0  3,0  4,0 |
| 0,1  1,1  2,1  3,1  4,1 |
| 0,2  1,2  2,2  3,2  4,2 |
| 0,3  1,3  2,3  3,3  4,3 |
| 0,4  1,4  2,4  3,4  4,4 |
---------------------------

intensity range is 0-255
```

### Set one LED

`code_node_device.set_led_in_array(x, y, intensity)`

Example: This will turn the top center LED on at max brightness

```
code_node_device.set_led_in_array(2, 0, 255)
```

### Set multiple LEDs at once

`code_node_device.set_leds_in_array(led_list, intensity)`

```
led_list = [[4,4], [0,4], [2,2]]
code_node_device.set_leds_in_array(led_list, 128)
```

### Set the RGB LED

`code_node_device.set_rgb_led(r, g, b)`
`r`, `g`, `b` indicate brightness ranges between 0 and 255.

```
r = 20
g = 100
b = 200
code_node_device.set_rgb_led(r, g, b)
```

### Turn the speaker on/off

`code_node_device.set_sound_frequency(frequency)`
Send `frequency` (int) in Hz

```
code_node_device.set_sound_frequency(440)
```
Turn the speaker off
```
code_node_device.set_sound_frequency(0)
```

### Scroll Text on the 5x5 LED Array

`code_node_device.scroll_text_in_array(text)`
This will scroll the text on the /\/code.Node's display

```
code_node_device.scroll_text_in_array('HELLO WORLD')
```

### The character library

`code_node_device.show_image_in_array(Icons().smile)`
If we import the `Icons` class from the `character_library` to our project we can show unique images on the 5x5 LED Array. Refer to the library file to see available options. Examples:

```
code_node_device.show_image_in_array(Icons().smile)
code_node_device.show_image_in_array(Icons().heart)
```

### Reset the code_node outputs

`code_node_device.reset()`
Turn the 5x5 LED display, RGB LED and speaker off.



## Example: Working with the /\/code.Node

Below is a simple example that shows how to connect to a /\/code.Node, read a measurement and control an output.

```
from src.pasco.code_node_device import CodeNodeDevice


code_node = CodeNodeDevice()
code_node.connect_by_id('481-782') # replace with your device's 6-digit id

while code_node.read_data('Button1') == 0:
    if code_node.read_data('Brightness') < 2:
        code_node.set_rgb_led(100,100,100)
    else:
        code_node.set_rgb_led(0,0,0)

code_node.scroll_text_in_array('Goodbye')

code_node.reset()
code_node.disconnect()
```

## Example: Connect to multiple sensors

We can also connect to multiple sensors. Here we are connecting to a /\/code.Node and Wireless Force Sensor. We are also using /\/code.Node specific commands and testing the Character Library.

```
from src.pasco.pasco_ble_device import PASCOBLEDevice
from src.pasco.code_node_device import CodeNodeDevice, Icons


code_node_device = CodeNodeDevice()
found_devices = code_node_device.scan('//code.Node')

if found_devices:
    for i, ble_device in enumerate(found_devices):
        print(f'{i}: {ble_device.name}')

    selected_device = input('Select a device: ') if len(found_devices) > 1 else 0
    code_node_device.connect(found_devices[int(selected_device)])
else:
    print("No Devices Found")
    exit(1)

force_accel_device = PASCOBLEDevice()
found_devices = force_accel_device.scan('Force')

if found_devices:
    for i, ble_device in enumerate(found_devices):
        print(f'{i}: {ble_device.name}')

    selected_device = input('Select a device: ') if len(found_devices) > 1 else 0
    force_accel_device.connect(found_devices[int(selected_device)])
else:
    print("No Devices Found")
    exit(1)

code_node_device.reset()
light_on = False

for i in range (1000):
    if force_accel_device.read_data('Force') > 10:
        if light_on == False:
            code_node_device.set_rgb_led(100,100,100)
            code_node_device.set_sound_frequency(200)
            code_node_device.show_image_in_array(Icons().alien)
            light_on = True
        else:
            code_node_device.reset()
            light_on = False
        while force_accel_device.read_data('Force') > 10:
            pass

code_node_device.disconnect()
force_accel_device.disconnect()
```
---
# /\/control.Node
The control node has an internal speaker and x,y,z acceleration sensor. But what makes the control node unique is that it can also connect to external devices such as a rangefinder, steppers, and servos. Any sensor plugged into the control node is automatically accessible just like a built-in sensor.

The control.Node has commands for setting steppers, servos, and the power output board as well as sensing from steppers, servos, and plugin sensors. 



If you know the 6-digit code of your control node device, you can just connect:

    from src.pasco.control_node_device import ControlNodeDevice
    import time

    controlNode = ControlNodeDevice()
    controlNode.connect_by_id('664-591') # replace with your device's 6-digit id

Now put the \/\/control.Node into the pascobot. Plug in the steppers into ports A and B on the \/\/control.Node, and run the following code. 

    from src.pasco.control_node_device import ControlNodeDevice
    import time

    controlNode = ControlNodeDevice()
    controlNode.connect_by_id('664-591') # replace with your device's 6-digit id
    
    controlNode.rotate_steppers_continuously(360, 360, 360, 360)
    time.sleep(1)
    controlNode.stop_steppers(360, 360)
    print(controlNode.read_data('Angle', 'A'))
    controlNode.disconnect()

This accelerates both steppers to 360 deg/s at an acceleration of 360 deg/s/s, waits a second, stops them at an acceleration of 360 deg/s/s, and reads the angle of stepper A.
More examples of steppers, servos, plugin sensors, and the power output board are in `controlnode_examples.py` and `grabberbot.py`.

---
# Troubleshooting

### 1. Are you working with Python 3.11?
To check your version type in your terminal
```
python --version
```
If that doesn't work try 
```
python3 --version
```
If that doesn't work you don't have python installed. Go to https://www.python.org/ and install.

If you have an older version of python installed, uninstall it and reinstall 3.11. 
After you reinstall Python you will also need to reinstall the pasco package. 
### 2. Is pasco installed?
If you get an error like `no module named "<module name>"` try
```
pip install pasco
``````

### 3. Is the device on?
Check if the red light is blinking. If so you're good to go.
### 4. Is the device already connected?
Check if the light is green. If so, hold down the power button to turn the device off, and press it to turn the device on again. When the light blinks red you're good.
### 5. Fire the intern.<|MERGE_RESOLUTION|>--- conflicted
+++ resolved
@@ -59,10 +59,7 @@
 - Wireless Voltage
 - Wireless Weather
 
-<<<<<<< HEAD
-=======
-
->>>>>>> 2c0b14f4
+
 # Connecting to a sensor
 
 ## Device Structure
